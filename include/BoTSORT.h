#pragma once

#include "GlobalMotionCompensation.h"
#include "ReID.h"
#include "track.h"


#include <string>


class BoTSORT {
public:
    /**
     * @brief Track the objects in the frame
     * 
     * @param detections Detections in the frame
     * @param frame Frame
     * @return std::vector<std::shared_ptr<Track>> 
     */
    std::vector<std::shared_ptr<Track>> track(const std::vector<Detection> &detections, const cv::Mat &frame);

private:
    std::optional<std::string> _reid_model_weights_path;
    std::string _gmc_method_name;
    bool _reid_enabled, _fp16_inference;
    uint8_t _track_buffer, _frame_rate, _buffer_size, _max_time_lost;
    float _track_high_thresh, _track_low_thresh, _new_track_thresh, _match_thresh, _proximity_thresh, _appearance_thresh, _lambda;
    unsigned int _frame_id;

    std::vector<std::shared_ptr<Track>> _tracked_tracks;
    std::vector<std::shared_ptr<Track>> _lost_tracks;

    std::unique_ptr<KalmanFilter> _kalman_filter;
    std::unique_ptr<GlobalMotionCompensation> _gmc_algo;
    std::unique_ptr<ReIDModel> _reid_model;


public:
    /**
     * @brief Construct a new BoTSORT object
     * 
<<<<<<< HEAD
     * @param model_weights (Optional) Path to the model weights file. If not provided, Re-ID is disabled (default: std::nullopt)
     * @param fp16_inference If true, use FP16 inference (default: false)
     * @param track_high_thresh Detection confidence threshold for classifying a detection as a high-confidence detection (default: 0.3)
     * @param track_low_thresh Lowest detection confidence threshold to consider a detection for tracking (default: 0.1)
     * @param new_track_thresh Detection confidence threshold for creating a new track (default: 0.4)
     * @param track_buffer Used to decide for how many frames a track should be kept alive after it lost the object. (time_alive = (frame_rate / 30) * track_buffer)
     * @param match_thresh IoU + Re-ID matching threshold for first stage matching (default: 0.7)
     * @param proximity_thresh Minimum IoU threshold for using visual features for matching (default: 0.5)
     * @param appearance_thresh Appearance matching threshold (default: 0.25)
     * @param gmc_method Global motion compensation method (default: "OpenCV_VideoStab")
     * @param frame_rate Frame rate of the video (default: 30)
     * @param lambda Used for fusing motion distance and appearance distance (default: 0.985)
     */
    explicit BoTSORT(
            std::optional<const char *> model_weights = std::nullopt,
            bool fp16_inference = false,
            float track_high_thresh = 0.3,
            float track_low_thresh = 0.1,
            float new_track_thresh = 0.4,
            uint8_t track_buffer = 30,
            float match_thresh = 0.7,
            float proximity_thresh = 0.5,
            float appearance_thresh = 0.25,
            const char *gmc_method = "OpenCV_VideoStab",
            uint8_t frame_rate = 30,
            float lambda = 0.985);
=======
     * @param config_path Path to the config directory
     */
    explicit BoTSORT(const std::string &config_path);
>>>>>>> 606b3ca5
    ~BoTSORT() = default;

private:
    /**
     * @brief Extract visual features from the given frame and bounding box
     * 
     * @param frame Input frame
     * @param bbox_tlwh Bounding box (top, left, width, height)
     * @return FeatureVector Extracted visual features
     */
    FeatureVector _extract_features(const cv::Mat &frame, const cv::Rect_<float> &bbox_tlwh);

    /**
     * @brief Merge the given track lists
     * 
     * @param tracks_list_a Track list a
     * @param tracks_list_b Track list b
     * @return std::vector<std::shared_ptr<Track>> Merged track list
     */
    static std::vector<std::shared_ptr<Track>> _merge_track_lists(std::vector<std::shared_ptr<Track>> &tracks_list_a, std::vector<std::shared_ptr<Track>> &tracks_list_b);

    /**
     * @brief Remove tracks from the given track list
     * 
     * @param tracks_list List from which tracks are to be removed
     * @param tracks_to_remove Subset of tracks to be removed
     * @return std::vector<std::shared_ptr<Track>> Track list after removing tracks
     */
    static std::vector<std::shared_ptr<Track>> _remove_from_list(std::vector<std::shared_ptr<Track>> &tracks_list, std::vector<std::shared_ptr<Track>> &tracks_to_remove);

    /**
     * @brief Rectify track lists
     *  For any 2 tracks from lists a and b having IoU overlap < 0.15,
     *  the track with smaller history is considered as a false positive and removed
     * 
     * @param result_tracks_a Output track list a after rectification
     * @param result_tracks_b Output track list b after rectification
     * @param tracks_list_a Input track list a
     * @param tracks_list_b Input track list b
     */
    static void _remove_duplicate_tracks(
            std::vector<std::shared_ptr<Track>> &result_tracks_a,
            std::vector<std::shared_ptr<Track>> &result_tracks_b,
            std::vector<std::shared_ptr<Track>> &tracks_list_a,
            std::vector<std::shared_ptr<Track>> &tracks_list_b);

    /**
     * @brief Load tracker parameters from the given config file
     * 
     * @param config_path Path to the config directory
     */
    void _load_params_from_config(const std::string &config_path);
};<|MERGE_RESOLUTION|>--- conflicted
+++ resolved
@@ -39,38 +39,9 @@
     /**
      * @brief Construct a new BoTSORT object
      * 
-<<<<<<< HEAD
-     * @param model_weights (Optional) Path to the model weights file. If not provided, Re-ID is disabled (default: std::nullopt)
-     * @param fp16_inference If true, use FP16 inference (default: false)
-     * @param track_high_thresh Detection confidence threshold for classifying a detection as a high-confidence detection (default: 0.3)
-     * @param track_low_thresh Lowest detection confidence threshold to consider a detection for tracking (default: 0.1)
-     * @param new_track_thresh Detection confidence threshold for creating a new track (default: 0.4)
-     * @param track_buffer Used to decide for how many frames a track should be kept alive after it lost the object. (time_alive = (frame_rate / 30) * track_buffer)
-     * @param match_thresh IoU + Re-ID matching threshold for first stage matching (default: 0.7)
-     * @param proximity_thresh Minimum IoU threshold for using visual features for matching (default: 0.5)
-     * @param appearance_thresh Appearance matching threshold (default: 0.25)
-     * @param gmc_method Global motion compensation method (default: "OpenCV_VideoStab")
-     * @param frame_rate Frame rate of the video (default: 30)
-     * @param lambda Used for fusing motion distance and appearance distance (default: 0.985)
-     */
-    explicit BoTSORT(
-            std::optional<const char *> model_weights = std::nullopt,
-            bool fp16_inference = false,
-            float track_high_thresh = 0.3,
-            float track_low_thresh = 0.1,
-            float new_track_thresh = 0.4,
-            uint8_t track_buffer = 30,
-            float match_thresh = 0.7,
-            float proximity_thresh = 0.5,
-            float appearance_thresh = 0.25,
-            const char *gmc_method = "OpenCV_VideoStab",
-            uint8_t frame_rate = 30,
-            float lambda = 0.985);
-=======
      * @param config_path Path to the config directory
      */
     explicit BoTSORT(const std::string &config_path);
->>>>>>> 606b3ca5
     ~BoTSORT() = default;
 
 private:
