name: CMake on a single platform

on:
  push:
  pull_request:

<<<<<<< HEAD
env:
  BUILD_TYPE: Release

jobs:
  build:
    runs-on: ubuntu-latest
    container:
      image: nvidia/cuda:12.1.0-devel-ubuntu22.04
=======
jobs:
  build:
    runs-on: ubuntu-latest
    strategy:
      matrix:
        build_type: [Release]
    container:
      image: nvcr.io/nvidia/tensorrt:23.09-py3
>>>>>>> 42116cec

    steps:
    - name: Checkout code
      uses: actions/checkout@v3

    - name: Set up Docker Buildx
      uses: docker/setup-buildx-action@v1

    - name: Cache Docker layers
      uses: actions/cache@v3
      with:
        path: /tmp/.buildx-cache
        key: ${{ runner.os }}-buildx-${{ github.sha }}
        restore-keys: |
          ${{ runner.os }}-buildx-

<<<<<<< HEAD
    - name: Pre-configure tzdata
      run: |
        export DEBIAN_FRONTEND=noninteractive
        export TZ=America/Los_Angeles
        ln -fs /usr/share/zoneinfo/$TZ /etc/localtime
        apt-get update
        apt-get install -y tzdata
        dpkg-reconfigure --frontend noninteractive tzdata

    - name: Install dependencies
      run: |
        apt-get install -y --no-install-recommends libopencv-dev
        apt install -y --no-install-recommends libnvonnxparsers-dev=8.6.1.6-1+cuda12.1 libnvinfer-headers-plugin-dev=8.6.1.6-1+cuda12.1 libnvinfer-headers-dev=8.6.1.6-1+cuda12.1 libnvparsers-dev=8.6.1.6-1+cuda12.1 libnvinfer-dispatch-dev=8.6.1.6-1+cuda12.1  libnvinfer-vc-plugin-dev=8.6.1.6-1+cuda12.1  libnvinfer-plugin-dev=8.6.1.6-1+cuda12.1  libnvinfer-lean-dev=8.6.1.6-1+cuda12.1  libnvinfer-dev=8.6.1.6-1+cuda12.1  libnvinfer-bin=8.6.1.6-1+cuda12.1  libnvinfer8=8.6.1.6-1+cuda12.1  libnvinfer-plugin8=8.6.1.6-1+cuda12.1  libnvinfer-vc-plugin8=8.6.1.6-1+cuda12.1  libnvinfer-lean8=8.6.1.6-1+cuda12.1 libnvinfer-dispatch8=8.6.1.6-1+cuda12.1  libnvparsers8=8.6.1.6-1+cuda12.1   libnvonnxparsers8=8.6.1.6-1+cuda12.1   tensorrt=8.6.1.6-1+cuda12.1
=======
    - name: Cache opencv dependencies
      id: cache-opencv
      uses: actions/cache@v3
      with:
        path: |
          /usr/local/lib/libopencv*
          /usr/include/opencv4
        key: ${{ runner.os }}-opencv-${{ hashFiles('**/CMakeLists.txt') }}

    - name: Cache eigen dependencies
      id: cache-eigen
      uses: actions/cache@v3
      with:
        path: /usr/include/eigen3
        key: ${{ runner.os }}-eigen-${{ hashFiles('**/CMakeLists.txt') }}

    - name: Pre-configure tzdata
      run: |
        export DEBIAN_FRONTEND=noninteractive
        export TZ=America/Los_Angeles
        ln -fs /usr/share/zoneinfo/$TZ /etc/localtime
        apt-get update
        apt-get install -y tzdata
        dpkg-reconfigure --frontend noninteractive tzdata

    - name: Install dependencies
      if: steps.cache-opencv.outputs.cache-hit != 'true' || steps.cache-eigen.outputs.cache-hit != 'true'
      run: |
        apt-get install -y --no-install-recommends libopencv-dev cmake libeigen3-dev
>>>>>>> 42116cec

    - name: Configure CMake
      run: cmake -B ${{github.workspace}}/build -DCMAKE_BUILD_TYPE=${{ matrix.build_type }}

    - name: Build
<<<<<<< HEAD
      run: cmake --build ${{github.workspace}}/build --config ${{env.BUILD_TYPE}}

    - name: Test
      working-directory: ${{github.workspace}}/build
      run: ctest -C ${{env.BUILD_TYPE}}
=======
      run: cmake --build ${{github.workspace}}/build --config ${{ matrix.build_type }}
>>>>>>> 42116cec
<|MERGE_RESOLUTION|>--- conflicted
+++ resolved
@@ -4,16 +4,6 @@
   push:
   pull_request:
 
-<<<<<<< HEAD
-env:
-  BUILD_TYPE: Release
-
-jobs:
-  build:
-    runs-on: ubuntu-latest
-    container:
-      image: nvidia/cuda:12.1.0-devel-ubuntu22.04
-=======
 jobs:
   build:
     runs-on: ubuntu-latest
@@ -22,7 +12,6 @@
         build_type: [Release]
     container:
       image: nvcr.io/nvidia/tensorrt:23.09-py3
->>>>>>> 42116cec
 
     steps:
     - name: Checkout code
@@ -39,21 +28,6 @@
         restore-keys: |
           ${{ runner.os }}-buildx-
 
-<<<<<<< HEAD
-    - name: Pre-configure tzdata
-      run: |
-        export DEBIAN_FRONTEND=noninteractive
-        export TZ=America/Los_Angeles
-        ln -fs /usr/share/zoneinfo/$TZ /etc/localtime
-        apt-get update
-        apt-get install -y tzdata
-        dpkg-reconfigure --frontend noninteractive tzdata
-
-    - name: Install dependencies
-      run: |
-        apt-get install -y --no-install-recommends libopencv-dev
-        apt install -y --no-install-recommends libnvonnxparsers-dev=8.6.1.6-1+cuda12.1 libnvinfer-headers-plugin-dev=8.6.1.6-1+cuda12.1 libnvinfer-headers-dev=8.6.1.6-1+cuda12.1 libnvparsers-dev=8.6.1.6-1+cuda12.1 libnvinfer-dispatch-dev=8.6.1.6-1+cuda12.1  libnvinfer-vc-plugin-dev=8.6.1.6-1+cuda12.1  libnvinfer-plugin-dev=8.6.1.6-1+cuda12.1  libnvinfer-lean-dev=8.6.1.6-1+cuda12.1  libnvinfer-dev=8.6.1.6-1+cuda12.1  libnvinfer-bin=8.6.1.6-1+cuda12.1  libnvinfer8=8.6.1.6-1+cuda12.1  libnvinfer-plugin8=8.6.1.6-1+cuda12.1  libnvinfer-vc-plugin8=8.6.1.6-1+cuda12.1  libnvinfer-lean8=8.6.1.6-1+cuda12.1 libnvinfer-dispatch8=8.6.1.6-1+cuda12.1  libnvparsers8=8.6.1.6-1+cuda12.1   libnvonnxparsers8=8.6.1.6-1+cuda12.1   tensorrt=8.6.1.6-1+cuda12.1
-=======
     - name: Cache opencv dependencies
       id: cache-opencv
       uses: actions/cache@v3
@@ -83,18 +57,9 @@
       if: steps.cache-opencv.outputs.cache-hit != 'true' || steps.cache-eigen.outputs.cache-hit != 'true'
       run: |
         apt-get install -y --no-install-recommends libopencv-dev cmake libeigen3-dev
->>>>>>> 42116cec
 
     - name: Configure CMake
       run: cmake -B ${{github.workspace}}/build -DCMAKE_BUILD_TYPE=${{ matrix.build_type }}
 
     - name: Build
-<<<<<<< HEAD
-      run: cmake --build ${{github.workspace}}/build --config ${{env.BUILD_TYPE}}
-
-    - name: Test
-      working-directory: ${{github.workspace}}/build
-      run: ctest -C ${{env.BUILD_TYPE}}
-=======
-      run: cmake --build ${{github.workspace}}/build --config ${{ matrix.build_type }}
->>>>>>> 42116cec
+      run: cmake --build ${{github.workspace}}/build --config ${{ matrix.build_type }}